dist: bionic
language: python
stages:
  - name: test
  - name: deploy
    if: tag IS present AND branch = master
addons:
  apt:
    sources:
    - deadsnakes
    packages:
    - gfortran
    - libboost-random-dev
    - python3.7-dev
    - python3-numpy
    - swig
    - libmpich-dev
    - mpich
jobs:
    include:
        # Unit tests on different python versions, all on Ubuntu
        - stage: test
          name: "Python 3.6"
          python: "3.6"
          env:
            - UNIT_TEST=true
        - name: "Python 3.7"
          python: "3.7"
          env:
            - UNIT_TEST=true
        - name: "Python 3.8"
          python: "3.8"
          env:
            - UNIT_TEST=true
      # Test coverage and without Pytorch for a single version
        - name: "Coverage"
          python: "3.8"
          env:
            - COVERAGE=true
        - name: "No pytorch"
          python: "3.8"
          env:
            - NO_PYTORCH=true
        - stage: deploy
          script:
            - echo "Required dummy override of default 'script' in .travis.yml."
          after_success:
            - echo "Required dummy override of default 'after_success' in .travis.yml."
          before_deploy:
          - make clean
          - mkdir dist
          deploy:
          - provider: pypi
            user: mschoengens
            password:
              secure: tLopsTVkRfraHb/T1qfNvXk4L3StqpqFTflK0iAq/V+WSdARy7PDccj3P13aDo+Qvd2XYDPTSIVTveTOSHj46oser7+OmqrUYH9jQt681bmJ5aooHhw+3+NHa+fVBxMgzvCqJ+4Gvbf+3eDKowXICfPlTj5UrEil7s1jv91bSIm0HdI+mLyg1YstHOGt0O2Y6QEDPyEVRmFtyq7hB7EPheUvaJAfEl70LxV9fHiOuuQNcp9pnGRO6t9Sx4NIfIPIYzSdBoLaMSwgjy6ua1wF4iyMdKaDhMSajYb2+fWY1iyDJnmFj0/olpYUiZTrfWfQqz2j+uGT/YbmfZmSCcBTQI9ixJCtawqExoZODSq34uzc+N61riXdLEMOroxMobeBhuNj+bykp1IKaE99vYL/q8ta5dID15MtWIjWbLDVYQTQPkJ7fWllyxqOVRwa2rN37QbCctPbKpCs7WvEE7mJAaWJuOprw0AYjd2IH76YULkzbk3nR/v1nwyM2hGTYjePAy6Ue9jPgfeu9jEWu23O4u7+KMa1+scuLRP4DB1nlMStixjAJdiPMIo4OrvAiC8+ocntgi8t9+Quu5N8deyr9nM1pvWQyaNuHt3Yxd5oey3Q5UMtQFRCl5IyQKMTKttBg2p2L4wd0RdfrLgJXWkw/s6SBIyylCCDROr5gMEnPfY=
            distributions: "sdist bdist_wheel"
            on:
              tags: true
              branch: master

install:
- sudo apt-get install -y r-base  # install R for testing example
- pip install rpy2  # install the rpy2 library for testing example with R
- pip install -r requirements.txt
- pip install -r requirements/backend-spark.txt
<<<<<<< HEAD
- pip install -r requirements/neural_networks_requirements.txt
=======
- if [[ ! $NO_PYTORCH == true ]]; then pip install -r requirements/optional-requirements.txt; fi;
- if [[ $COVERAGE == true ]]; then pip install -r requirements/coverage.txt; fi;
before_script:
- python --version
>>>>>>> 91ae73ca
script:
- if [[ $UNIT_TEST == true ]]; then make test; fi;
- if [[ $COVERAGE == true ]]; then make coveragetest; fi;
after_success:
- if [[ $COVERAGE == true ]]; then bash <(curl -s https://codecov.io/bash); fi;<|MERGE_RESOLUTION|>--- conflicted
+++ resolved
@@ -64,14 +64,10 @@
 - pip install rpy2  # install the rpy2 library for testing example with R
 - pip install -r requirements.txt
 - pip install -r requirements/backend-spark.txt
-<<<<<<< HEAD
-- pip install -r requirements/neural_networks_requirements.txt
-=======
-- if [[ ! $NO_PYTORCH == true ]]; then pip install -r requirements/optional-requirements.txt; fi;
+- if [[ ! $NO_PYTORCH == true ]]; then pip install -r requirements/neural_networks_requirements-requirements.txt; fi;
 - if [[ $COVERAGE == true ]]; then pip install -r requirements/coverage.txt; fi;
 before_script:
 - python --version
->>>>>>> 91ae73ca
 script:
 - if [[ $UNIT_TEST == true ]]; then make test; fi;
 - if [[ $COVERAGE == true ]]; then make coveragetest; fi;
