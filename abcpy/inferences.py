--- conflicted
+++ resolved
@@ -907,11 +907,7 @@
         return merged_result_data
 
     # define helper functions for map step
-<<<<<<< HEAD
-    def _approx_lik_calc(self, theta, mpi_comm=None):
-=======
-    def _simulate_data(self, theta):
->>>>>>> ac964a08
+    def _simulate_data(self, theta, mpi_comm=None):
         """
         Simulate n_sample_per_param many datasets for new parameter
         Parameters
@@ -927,11 +923,11 @@
         # Simulate the fake data from the model given the parameter value theta
         # print("DEBUG: Simulate model for parameter " + str(theta))
         self.set_parameters(theta)
-        y_sim = self.simulate(1, self.rng)
+        y_sim = self.simulate(1, self.rng, mpi_comm=mpi_comm)
 
         return (theta, y_sim)
 
-    def _approx_calc(self, sim_data_parameter):
+    def _approx_calc(self, sim_data_parameter, mpi_comm=None):
         """
         Compute likelihood for new parameters using approximate likelihood function
         Parameters
@@ -943,48 +939,22 @@
         float
             The approximated likelihood function
         """
-        # Extract data and parameter
-        y_sim, theta = sim_data_parameter[0], sim_data_parameter[1]
-
-<<<<<<< HEAD
-        # Simulate the fake data from the model given the parameter value theta
-        # print("DEBUG: Simulate model for parameter " + str(theta))
-
-        # Every process of the communicator executes simulate, only process 0 returns relevant data
-        self.set_parameters(theta)
-        y_sim = self.simulate(self.n_samples_per_param, self.rng, mpi_comm=mpi_comm)
-
-        # if the mpi_comm is none or our rank is 0, we have relevant data
-        if(mpi_comm==None or mpi_comm.Get_rank()==0):
-=======
-        # print("DEBUG: Extracting observation.")
-        obs = self.accepted_parameters_manager.observations_bds.value()
-        # print("DEBUG: Computing likelihood...")
-
-        total_pdf_at_theta = 1.
->>>>>>> ac964a08
+
+        if mpi_comm == None or mpi_comm.Get_rank()==0:
+            # Extract data and parameter
+            y_sim, theta = sim_data_parameter[0], sim_data_parameter[1]
 
             # print("DEBUG: Extracting observation.")
             obs = self.accepted_parameters_manager.observations_bds.value()
             # print("DEBUG: Computing likelihood...")
 
-
-<<<<<<< HEAD
             total_pdf_at_theta = 1.
-=======
-        total_pdf_at_theta *= (pdf_at_theta * lhd)
->>>>>>> ac964a08
-
-            # trick to avoid data not of allowed type...
-            # obs[0] = list(obs[0])
-
-            # will crash inside likelihood function, approx_lhd.py line 97
+
             lhd = self.likfun.likelihood(obs, y_sim)
 
-            # print("DEBUG: Likelihood is :" + str(lhd))
             pdf_at_theta = self.pdf_of_prior(self.model, theta)
 
-            total_pdf_at_theta*=(pdf_at_theta*lhd)
+            total_pdf_at_theta *= (pdf_at_theta * lhd)
 
             # print("DEBUG: prior pdf evaluated at theta is :" + str(pdf_at_theta))
             return (total_pdf_at_theta, 1)
